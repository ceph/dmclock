// -*- mode:C++; tab-width:8; c-basic-offset:2; indent-tabs-mode:t -*-
// vim: ts=8 sw=2 smarttab

/*
 * Copyright (C) 2016 Red Hat Inc.
 */


/*
 * The prop_heap does not seem to be necessary. The only thing it
 * would help with is quickly finding the mininum proportion/prioity
 * when an idle client became active
 */
// #define USE_PROP_HEAP
// #define DO_NOT_DELAY_TAG_CALC
//#define USE_SIMPLE_PQ

#pragma once


#include <assert.h>

#include <cmath>
#include <memory>
#include <map>
#include <deque>
#include <queue>
#include <atomic>
#include <mutex>
#include <condition_variable>
#include <thread>
#include <iostream>
#include <limits>

#include <boost/variant.hpp>

#include "indirect_intrusive_base.h"
#include "indirect_intrusive_heap.h"
#include "indirect_intrusive_simple_pq.h"
#include "run_every.h"
#include "dmclock_util.h"
#include "dmclock_recs.h"

#ifdef PROFILE
#include "profile.h"
#endif

#include "gtest/gtest_prod.h"


namespace crimson {

  namespace dmclock {

    namespace c = crimson;

    constexpr double max_tag = std::numeric_limits<double>::max();
    constexpr double min_tag = std::numeric_limits<double>::lowest();

    struct ClientInfo {
      const double reservation;  // minimum
      const double weight;       // proportional
      const double limit;        // maximum

      // multiplicative inverses of above, which we use in calculations
      // and don't want to recalculate repeatedly
      const double reservation_inv;
      const double weight_inv;
      const double limit_inv;

      // order parameters -- min, "normal", max
      ClientInfo(double _reservation, double _weight, double _limit) :
	reservation(_reservation),
	weight(_weight),
	limit(_limit),
	reservation_inv(0.0 == reservation ? 0.0 : 1.0 / reservation),
	weight_inv(     0.0 == weight      ? 0.0 : 1.0 / weight),
	limit_inv(      0.0 == limit       ? 0.0 : 1.0 / limit)
      {
	// empty
      }


      friend std::ostream& operator<<(std::ostream& out,
				      const ClientInfo& client) {
	out <<
	  "{ r:" << client.reservation <<
	  " w:" << client.weight <<
	  " l:" << client.limit <<
	  " 1/r:" << client.reservation_inv <<
	  " 1/w:" << client.weight_inv <<
	  " 1/l:" << client.limit_inv <<
	  " }";
	return out;
      }
    }; // class ClientInfo


    std::ostream& operator<<(std::ostream& out,
			     const crimson::dmclock::ClientInfo& client);

    struct RequestTag {
      double reservation;
      double proportion;
      double limit;
      bool   ready; // true when within limit
#ifndef DO_NOT_DELAY_TAG_CALC
      Time   arrival;
#endif

      RequestTag(const RequestTag& prev_tag,
		 const ClientInfo& client,
		 const ReqParams& req_params,
		 const Time& time,
		 const double cost = 0.0) :
	reservation(cost + tag_calc(time,
				    prev_tag.reservation,
				    client.reservation_inv,
				    req_params.rho,
				    true)),
	proportion(tag_calc(time,
			    prev_tag.proportion,
			    client.weight_inv,
			    req_params.delta,
			    true)),
	limit(tag_calc(time,
		       prev_tag.limit,
		       client.limit_inv,
		       req_params.delta,
		       false)),
	ready(false)
#ifndef DO_NOT_DELAY_TAG_CALC
	, arrival(time)
#endif
      {
	assert(reservation < max_tag || proportion < max_tag);
      }

      RequestTag(double _res, double _prop, double _lim, const Time& _arrival) :
	reservation(_res),
	proportion(_prop),
	limit(_lim),
	ready(false)
#ifndef DO_NOT_DELAY_TAG_CALC
	, arrival(_arrival)
#endif
      {
	assert(reservation < max_tag || proportion < max_tag);
      }

      RequestTag(const RequestTag& other) :
	reservation(other.reservation),
	proportion(other.proportion),
	limit(other.limit),
	ready(other.ready)
#ifndef DO_NOT_DELAY_TAG_CALC
	, arrival(other.arrival)
#endif
      {
	// empty
      }

    private:

      static double tag_calc(const Time& time,
			     double prev,
			     double increment,
			     uint32_t dist_req_val,
			     bool extreme_is_high) {
	if (0.0 == increment) {
	  return extreme_is_high ? max_tag : min_tag;
	} else {
	  if (0 != dist_req_val) {
	    increment *= dist_req_val;
	  }
	  return std::max(time, prev + increment);
	}
      }

      friend std::ostream& operator<<(std::ostream& out,
				      const RequestTag& tag) {
	out <<
	  "{ r:" << format_time(tag.reservation) <<
	  " p:" << format_time(tag.proportion) <<
	  " l:" << format_time(tag.limit) << " }";
	return out;
      }
    }; // class RequestTag


    std::ostream& operator<<(std::ostream& out,
			     const crimson::dmclock::RequestTag& tag);


    // C is client identifier type, R is request type
    template<typename C, typename R>
    class PriorityQueueBase {
      FRIEND_TEST(dmclock_server, client_idle_erase);

    public:

      using RequestRef = std::unique_ptr<R>;

    protected:

      using TimePoint = decltype(std::chrono::steady_clock::now());
      using Duration = std::chrono::milliseconds;
      using MarkPoint = std::pair<TimePoint,Counter>;

      enum class ReadyOption {ignore, lowers, raises};

      // forward decl for friend decls
      template<double RequestTag::*, ReadyOption, bool>
      struct ClientCompare;

      class ClientReq {
	friend PriorityQueueBase;

	RequestTag tag;
	C          client_id;
	RequestRef request;

      public:

	ClientReq(const RequestTag& _tag,
		  const C&          _client_id,
		  RequestRef&&      _request) :
	  tag(_tag),
	  client_id(_client_id),
	  request(std::move(_request))
	{
	  // empty
	}

	friend std::ostream& operator<<(std::ostream& out, const ClientReq& c) {
	  out << c.tag;
	  return out;
	}
      }; // class ClientReq


      class ClientRec {
	friend PriorityQueueBase<C,R>;

	C                     client;
	RequestTag            prev_tag;
	std::deque<ClientReq> requests;

	// amount added from the proportion tag as a result of
	// an idle client becoming unidle
	double                prop_delta = 0.0;

	c::IndIntruHeapData   reserv_heap_data;
	c::IndIntruHeapData   lim_heap_data;
	c::IndIntruHeapData   ready_heap_data;
#if USE_PROP_HEAP
	c::IndIntruHeapData   prop_heap_data;
#endif

      public:

	ClientInfo            info;
	bool                  idle;
	Counter               last_tick;
	uint32_t              cur_rho;
	uint32_t              cur_delta;

	ClientRec(C _client,
		  const ClientInfo& _info,
		  Counter current_tick) :
	  client(_client),
	  prev_tag(0.0, 0.0, 0.0, TimeZero),
	  info(_info),
	  idle(true),
	  last_tick(current_tick),
	  cur_rho(1),
	  cur_delta(1)
	{
	  // empty
	}

	inline const RequestTag& get_req_tag() const {
	  return prev_tag;
	}

	inline void update_req_tag(const RequestTag& _prev,
				   const Counter& _tick) {
	  prev_tag = _prev;
	  last_tick = _tick;
	}

	inline double get_prev_prop_tag() const {
	  return prev_tag.proportion;
	}

	inline void set_prev_prop_tag(double value,
				      bool adjust_by_inc = false) {
	  prev_tag.proportion = value - (adjust_by_inc ? info.weight_inv : 0.0);
	}

	inline void add_request(const RequestTag& tag,
				const C&          client_id,
				RequestRef&&      request) {
	  requests.emplace_back(ClientReq(tag, client_id, std::move(request)));
	}

	inline const ClientReq& next_request() const {
	  return requests.front();
	}

	inline ClientReq& next_request() {
	  return requests.front();
	}

	inline void pop_request() {
	  requests.pop_front();
	}

	inline bool has_request() const {
	  return !requests.empty();
	}

	inline size_t request_count() const {
	  return requests.size();
	}

	// NB: because a deque is the underlying structure, this
	// operation might be expensive
	template<typename Collect>
	bool remove_by_req_filter_forwards(std::function<bool(const R&)> filter,
					   Collect& out) {
	  bool any_removed = false;
	  for (auto i = requests.begin();
	       i != requests.end();
	       /* no inc */) {
	    if (filter(*i->request)) {
	      any_removed = true;
	      out.push_back(*i->request);
	      i = requests.erase(i);
	    } else {
	      ++i;
	    }
	  }
	  return any_removed;
	}

	// NB: because a deque is the underlying structure, this
	// operation might be expensive
	template<typename Collect>
	bool remove_by_req_filter_backwards(std::function<bool(const R&)> filter,
					    Collect& out) {
	  bool any_removed = false;
	  for (auto i = --requests.end();
	       /* no cond */;
	       --i) {
	    if (filter(*i->request)) {
	      any_removed = true;
	      out.push_back(*i->request);
	      i = requests.erase(i);
	    }
	    if (requests.begin() == i) break;
	  }
	  return any_removed;
	}

	template<typename Collect>
	inline bool remove_by_req_filter(std::function<bool(const R&)> filter,
					 Collect& out,
					 bool visit_backwards) {
	  if (visit_backwards) {
	    return remove_by_req_filter_backwards(filter, out);
	  } else {
	    return remove_by_req_filter_forwards(filter, out);
	  }
	}
	
	friend std::ostream&
	operator<<(std::ostream& out,
		   const typename PriorityQueueBase<C,R>::ClientRec& e) {
	  out << "{ client:" << e.client << " top req: " <<
	    (e.has_request() ? e.next_request() : "none") << " }";
	  return out;
	}
      }; // class ClientRec


      using ClientRecRef = std::shared_ptr<ClientRec>;


    public:

      // when we try to get the next request, we'll be in one of three
      // situations -- we'll have one to return, have one that can
      // fire in the future, or not have any
      enum class NextReqType { returning, future, none };

      // specifies which queue next request will get popped from
      enum class HeapId { reservation, ready };

      // this is returned from next_req to tell the caller the situation
      struct NextReq {
	NextReqType type;
	union {
	  HeapId    heap_id;
	  Time      when_ready;
	};
      };


      // a function that can be called to look up client information
      using ClientInfoFunc = std::function<ClientInfo(const C&)>;


      bool empty() const {
	DataGuard g(data_mtx);
	return (resv_heap.empty() || ! resv_heap.top().has_request());
      }


      size_t client_count() const {
	DataGuard g(data_mtx);
	return resv_heap.size();
      }


      size_t request_count() const {
	DataGuard g(data_mtx);
	size_t total = 0;

	for (auto i = resv_heap.cbegin(); i != resv_heap.cend(); ++i) {
	  total += i->request_count();
	}
	return total;
      }


      bool remove_by_req_filter(std::function<bool(const R&)> filter,
				bool visit_backwards = false) {
	struct Sink {
	  void push_back(const R& v) {} // do nothing
	};
	static Sink my_sink;
	return remove_by_req_filter(filter, my_sink, visit_backwards);
      }


      template<typename Collect>
      bool remove_by_req_filter(std::function<bool(const R&)> filter,
				Collect& out,
				bool visit_backwards = false) {
	bool any_removed = false;
	DataGuard g(data_mtx);
	for (auto i : client_map) {
	  bool modified =
	    i.second->remove_by_req_filter(filter, out, visit_backwards);
	  if (modified) {
	    resv_heap.adjust(*i.second);
	    limit_heap.adjust(*i.second);
	    ready_heap.adjust(*i.second);
#if USE_PROP_HEAP
	    prop_heap.adjust(*i.second);
#endif

	    any_removed = true;
	  }
	}
	return any_removed;
      }


      void remove_by_client(const C& client) {
	struct Sink {
	  void push_back(const R& v) {}
	};
	static Sink my_sink;
	remove_by_client(client, my_sink);
      }


      // Collect must support calls to push_back(R), such as
      // std::list<R>.
      template<typename Collect>
      void remove_by_client(const C& client, Collect& out) {
	DataGuard g(data_mtx);

	auto i = client_map.find(client);

	if (i == client_map.end()) return;

	for (auto j = i->second->requests.begin();
	     j != i->second->requests.end();
	     ++j) {
	  out.push_back(*j->request);
	}

	i->second->requests.clear();
	
	resv_heap.adjust(*i->second);
	limit_heap.adjust(*i->second);
	ready_heap.adjust(*i->second);
#if USE_PROP_HEAP
	prop_heap.adjust(*i->second);
#endif

      }

      bool heap_used() {
	return use_heap;
      }

    protected:

      // The ClientCompare functor is essentially doing a precedes?
      // operator, returning true if and only if the first parameter
      // must precede the second parameter. If the second must precede
      // the first, or if they are equivalent, false should be
      // returned. The reason for this behavior is that it will be
      // called to test if two items are out of order and if true is
      // returned it will reverse the items. Therefore false is the
      // default return when it doesn't matter to prevent unnecessary
      // re-ordering.
      //
      // The template is supporting variations in sorting based on the
      // heap in question and allowing these variations to be handled
      // at compile-time.
      //
      // tag_field determines which tag is being used for comparison
      //
      // ready_opt determines how the ready flag influences the sort
      //
      // use_prop_delta determines whether the proportial delta is
      // added in for comparison
      template<double RequestTag::*tag_field,
	       ReadyOption ready_opt,
	       bool use_prop_delta>
      struct ClientCompare {
	bool operator()(const ClientRec& n1, const ClientRec& n2) const {
	  if (n1.has_request()) {
	    if (n2.has_request()) {
	      const auto& t1 = n1.next_request().tag;
	      const auto& t2 = n2.next_request().tag;
	      if (ReadyOption::ignore == ready_opt || t1.ready == t2.ready) {
		// if we don't care about ready or the ready values are the same
		if (use_prop_delta) {
		  return (t1.*tag_field + n1.prop_delta) <
		    (t2.*tag_field + n2.prop_delta);
		} else {
		  return t1.*tag_field < t2.*tag_field;
		}
	      } else if (ReadyOption::raises == ready_opt) {
		// use_ready == true && the ready fields are different
		return t1.ready;
	      } else {
		return t2.ready;
	      }
	    } else {
	      // n1 has request but n2 does not
	      return true;
	    }
	  } else if (n2.has_request()) {
	    // n2 has request but n1 does not
	    return false;
	  } else {
	    // both have none; keep stable w false
	    return false;
	  }
	}
      };

      ClientInfoFunc       client_info_f;

      mutable std::mutex data_mtx;
      using DataGuard = std::lock_guard<decltype(data_mtx)>;

      // stable mappiing between client ids and client queues
      std::map<C,ClientRecRef> client_map;

      using resv_comp  = ClientCompare<&RequestTag::reservation, ReadyOption::ignore, false>;
      using limit_comp = ClientCompare<&RequestTag::limit, ReadyOption::lowers, false>;
      using ready_comp = ClientCompare<&RequestTag::proportion, ReadyOption::raises, true>;
#if USE_PROP_HEAP
      using prop_comp  = ClientCompare<&RequestTag::proportion, ReadyOption::ignore, true>;
#endif

#ifndef USE_SIMPLE_PQ
      c::IndIntruHeap<ClientRecRef,
		ClientRec,
		&ClientRec::reserv_heap_data,
		resv_comp> resv_heap;
#if USE_PROP_HEAP
      c::IndIntruHeap<ClientRecRef,
		      ClientRec,
		      &ClientRec::prop_heap_data,
		      prop_comp> prop_heap;
#endif
      c::IndIntruHeap<ClientRecRef,
		      ClientRec,
		      &ClientRec::lim_heap_data,
		      limit_comp> limit_heap;
      c::IndIntruHeap<ClientRecRef,
		      ClientRec,
		      &ClientRec::ready_heap_data,
		      ready_comp> ready_heap;

#else
      c::IndIntruSimplePQ<ClientRecRef,
			  ClientRec,
			  &ClientRec::reserv_heap_data,
			  resv_comp> resv_heap;
#if USE_PROP_HEAP
      c::IndIntruSimplePQ<ClientRecRef,
			  ClientRec,
			  &ClientRec::prop_heap_data,
			  prop_comp> prop_heap;
#endif
      c::IndIntruSimplePQ<ClientRecRef,
			  ClientRec,
			  &ClientRec::lim_heap_data,
			  limit_comp> limit_heap;
      c::IndIntruSimplePQ<ClientRecRef,
			  ClientRec,
			  &ClientRec::ready_heap_data,
			  ready_comp> ready_heap;

#endif

      // if all reservations are met and all other requests are under
      // limit, this will allow the request next in terms of
      // proportion to still get issued
      bool             allow_limit_break;

      std::atomic_bool finishing;

      // every request creates a tick
      Counter tick = 0;

      // performance data collection
      size_t reserv_sched_count = 0;
      size_t prop_sched_count = 0;
      size_t limit_break_sched_count = 0;

      Duration                  idle_age;
      Duration                  erase_age;
      Duration                  check_time;
      std::deque<MarkPoint>     clean_mark_points;

      // to report which data-structure is used
      bool                      use_heap;

      // NB: All threads declared at end, so they're destructed first!

      std::unique_ptr<RunEvery> cleaning_job;


      // COMMON constructor that others feed into; we can accept three
      // different variations of durations
      template<typename Rep, typename Per>
      PriorityQueueBase(ClientInfoFunc _client_info_f,
			std::chrono::duration<Rep,Per> _idle_age,
			std::chrono::duration<Rep,Per> _erase_age,
			std::chrono::duration<Rep,Per> _check_time,
			bool _allow_limit_break) :
	client_info_f(_client_info_f),
	allow_limit_break(_allow_limit_break),
	finishing(false),
	idle_age(std::chrono::duration_cast<Duration>(_idle_age)),
	erase_age(std::chrono::duration_cast<Duration>(_erase_age)),
	check_time(std::chrono::duration_cast<Duration>(_check_time))
      {
#ifndef USE_SIMPLE_PQ
	use_heap = true;
#else
	use_heap = false;
#endif
	assert(_erase_age >= _idle_age);
	assert(_check_time < _idle_age);
	cleaning_job =
	  std::unique_ptr<RunEvery>(
	    new RunEvery(check_time,
			 std::bind(&PriorityQueueBase::do_clean, this)));
      }


      ~PriorityQueueBase() {
	finishing = true;
      }


      // data_mtx must be held by caller
      void do_add_request(RequestRef&&     request,
			  const C&         client_id,
			  const ReqParams& req_params,
			  const Time       time,
			  const double     cost = 0.0) {
	++tick;

	// this pointer will help us create a reference to a shared
	// pointer, no matter which of two codepaths we take
	ClientRec* temp_client;
	
	auto client_it = client_map.find(client_id);
	if (client_map.end() != client_it) {
	  temp_client = &(*client_it->second); // address of obj of shared_ptr
	} else {
	  ClientInfo info = client_info_f(client_id);
	  ClientRecRef client_rec =
	    std::make_shared<ClientRec>(client_id, info, tick);

	  resv_heap.push(client_rec);
#if USE_PROP_HEAP
	  prop_heap.push(client_rec);
#endif
	  limit_heap.push(client_rec);
	  ready_heap.push(client_rec);

	  client_map[client_id] = client_rec;
	  temp_client = &(*client_rec); // address of obj of shared_ptr
	}

	// for convenience, we'll create a reference to the shared pointer
	ClientRec& client = *temp_client;

	if (client.idle) {
	  // We need to do an adjustment so that idle clients compete
	  // fairly on proportional tags since those tags may have
	  // drifted from real-time. Either use the lowest existing
	  // proportion tag -- O(1) -- or the client with the lowest
	  // previous proportion tag -- O(n) where n = # clients.
	  //
	  // So we don't have to maintain a propotional queue that
	  // keeps the minimum on proportional tag alone (we're
	  // instead using a ready queue), we'll have to check each
	  // client.
	  //
	  // The alternative would be to maintain a proportional queue
	  // (define USE_PROP_TAG) and do an O(1) operation here.
	  double lowest_prop_tag = NaN; // mark unset value as NaN
	  for (auto const &c : client_map) {
	    // don't use ourselves (or anything else that might be
	    // listed as idle) since we're now in the map
	    if (!c.second->idle) {
	      // use either lowest proportion tag or previous proportion tag
	      if (c.second->has_request()) {
		double p = c.second->next_request().tag.proportion +
		  c.second->prop_delta;
		if (std::isnan(lowest_prop_tag) || p < lowest_prop_tag) {
		  lowest_prop_tag = p;
		}
	      }
	    }
	  }
	  if (!std::isnan(lowest_prop_tag)) {
	    client.prop_delta = lowest_prop_tag - time;
	  }
	  client.idle = false;
	} // if this client was idle

#ifndef DO_NOT_DELAY_TAG_CALC
	RequestTag tag(0, 0, 0, time);

	if (!client.has_request()) {
	  tag = RequestTag(client.get_req_tag(), client.info,
			   req_params, time, cost);

	  // copy tag to previous tag for client
	  client.update_req_tag(tag, tick);
	}
#else
	RequestTag tag(client.get_req_tag(), client.info, req_params, time, cost);
#endif

	client.add_request(tag, client.client, std::move(request));

	client.cur_rho = req_params.rho;
	client.cur_delta = req_params.delta;

#ifdef DO_NOT_DELAY_TAG_CALC
	// copy tag to previous tag for client
	client.update_req_tag(tag, tick);
#endif

	resv_heap.adjust(client);
	limit_heap.adjust(client);
	ready_heap.adjust(client);
#if USE_PROP_HEAP
	prop_heap.adjust(client);
#endif

      } // add_request


      // data_mtx should be held when called; top of heap should have
      // a ready request
      void pop_process_request(ClientRec& top,
			       std::function<void(const C& client,
						  RequestRef& request)> process) {

	// gain access to data
	ClientReq& first = top.next_request();
	RequestRef request = std::move(first.request);

	// pop request and adjust heaps
	top.pop_request();

#ifndef DO_NOT_DELAY_TAG_CALC
	if (top.has_request()) {
	  ClientReq& next_first = top.next_request();
	  next_first.tag = RequestTag(first.tag, top.info,
	                              ReqParams(top.cur_delta, top.cur_rho),
					  next_first.tag.arrival);

  	  // copy tag to previous tag for client
	  top.update_req_tag(next_first.tag, tick);
	}
#endif

	resv_heap.demote(top);
	limit_heap.adjust(top);
#if USE_PROP_HEAP
	prop_heap.demote(top);
#endif
	ready_heap.demote(top);

	// process
	process(top.client, request);

      } // pop_process_request


      // for debugging
      void display_queues(bool show_res = true,
			  bool show_lim = true,
			  bool show_ready = true,
			  bool show_prop = true) {
	auto filter = [](const ClientRecRef& e)->bool { return !e->handled; };
	if (show_res) {
	  resv_heap.display_sorted(std::cout << "RESER:", filter) << std::endl;
	}
	if (show_lim) {
	  limit_heap.display_sorted(std::cout << "LIMIT:", filter) << std::endl;
	}
	if (show_ready) {
	  ready_heap.display_sorted(std::cout << "READY:", filter) << std::endl;
	}
#if USE_PROP_HEAP
	if (show_prop) {
	  prop_heap.display_sorted(std::cout << "PROPO:", filter) << std::endl;
	}
#endif

      } // display_queues


      // data_mtx should be held when called
      void reduce_reservation_tags(ClientRec& client) {
	for (auto& r : client.requests) {
	  r.tag.reservation -= client.info.reservation_inv;

#ifndef DO_NOT_DELAY_TAG_CALC
	  // reduce only for front tag. because next tags' value are invalid
	  break;
#endif
	}
	// don't forget to update previous tag
	client.prev_tag.reservation -= client.info.reservation_inv;
	resv_heap.promote(client);
      }


      // data_mtx should be held when called
      void reduce_reservation_tags(const C& client_id) {
	auto client_it = client_map.find(client_id);

	// means the client was cleaned from map; should never happen
	// as long as cleaning times are long enough
	assert(client_map.end() != client_it);
	reduce_reservation_tags(*client_it->second);
      }


      // data_mtx should be held when called
      NextReq do_next_request(Time now) {
	NextReq result;
	
	// if reservation queue is empty, all are empty (i.e., no active clients)
	if(resv_heap.empty()) {
	  result.type = NextReqType::none;
	  return result;
	}

	// try constraint (reservation) based scheduling
	auto& reserv = resv_heap.top();
	if (reserv.has_request() &&
	    reserv.next_request().tag.reservation <= now) {
	  result.type = NextReqType::returning;
	  result.heap_id = HeapId::reservation;
	  return result;
	}

	// no existing reservations before now, so try weight-based
	// scheduling

	// all items that are within limit are eligible based on
	// priority
	auto limits = &limit_heap.top();
	while (limits->has_request() &&
	       !limits->next_request().tag.ready &&
	       limits->next_request().tag.limit <= now) {
	  limits->next_request().tag.ready = true;
	  ready_heap.promote(*limits);
	  limit_heap.demote(*limits);

	  limits = &limit_heap.top();
	}

	auto& readys = ready_heap.top();
	if (readys.has_request() &&
	    readys.next_request().tag.ready &&
	    readys.next_request().tag.proportion < max_tag) {
	  result.type = NextReqType::returning;
	  result.heap_id = HeapId::ready;
	  return result;
	}

	// if nothing is schedulable by reservation or
	// proportion/weight, and if we allow limit break, try to
	// schedule something with the lowest proportion tag or
	// alternatively lowest reservation tag.
	if (allow_limit_break) {
	  if (readys.has_request() &&
	      readys.next_request().tag.proportion < max_tag) {
	    result.type = NextReqType::returning;
	    result.heap_id = HeapId::ready;
	    return result;
	  } else if (reserv.has_request() &&
		     reserv.next_request().tag.reservation < max_tag) {
	    result.type = NextReqType::returning;
	    result.heap_id = HeapId::reservation;
	    return result;
	  }
	}

	// nothing scheduled; make sure we re-run when next
	// reservation item or next limited item comes up

	Time next_call = TimeMax;
	auto& resv_top = resv_heap.top();
	if (resv_top.has_request()) {
	  next_call =
	    min_not_0_time(next_call,
			   resv_top.next_request().tag.reservation);
	}

	auto& limit_top = limit_heap.top();
	if (limit_top.has_request()) {
	  const auto& next = limit_top.next_request();
	  assert(!next.tag.ready || max_tag == next.tag.proportion);
	  next_call = min_not_0_time(next_call, next.tag.limit);
	}

	if (next_call < TimeMax) {
	  result.type = NextReqType::future;
	  result.when_ready = next_call;
	  return result;
	} else {
	  result.type = NextReqType::none;
	  return result;
	}
      } // do_next_request


      // if possible is not zero and less than current then return it;
      // otherwise return current; the idea is we're trying to find
      // the minimal time but ignoring zero
      static inline const Time& min_not_0_time(const Time& current,
					       const Time& possible) {
	return TimeZero == possible ? current : std::min(current, possible);
      }


      /*
       * This is being called regularly by RunEvery. Every time it's
       * called it notes the time and delta counter (mark point) in a
       * deque. It also looks at the deque to find the most recent
       * mark point that is older than clean_age. It then walks the
       * map and delete all server entries that were last used before
       * that mark point.
       */
      void do_clean() {
	TimePoint now = std::chrono::steady_clock::now();
	DataGuard g(data_mtx);
	clean_mark_points.emplace_back(MarkPoint(now, tick));

	// first erase the super-old client records

	Counter erase_point = 0;
	auto point = clean_mark_points.front();
	while (point.first <= now - erase_age) {
	  erase_point = point.second;
	  clean_mark_points.pop_front();
	  point = clean_mark_points.front();
	}

	Counter idle_point = 0;
	for (auto i : clean_mark_points) {
	  if (i.first <= now - idle_age) {
	    idle_point = i.second;
	  } else {
	    break;
	  }
	}

	if (erase_point > 0 || idle_point > 0) {
	  for (auto i = client_map.begin(); i != client_map.end(); /* empty */) {
	    auto i2 = i++;
	    if (erase_point && i2->second->last_tick <= erase_point) {
	      client_map.erase(i2);
	      delete_from_heaps(i2->second);
	    } else if (idle_point && i2->second->last_tick <= idle_point) {
	      i2->second->idle = true;
	    }
	  } // for
	} // if
      } // do_clean


      // data_mtx must be held by caller
      template<IndIntruHeapData ClientRec::*C1, typename C2>
      void delete_from_heap(ClientRecRef& client,
			    c::IndIntruBase<ClientRecRef,ClientRec,C1, C2>& base) {
#ifndef USE_SIMPLE_PQ
	using iih = c::IndIntruHeap<ClientRecRef,ClientRec,C1, C2>;
	iih *derived = static_cast<iih*> (&base);
#else
	using iiq = c::IndIntruSimplePQ<ClientRecRef,ClientRec,C1, C2>;
	iiq *derived = static_cast<iiq*>(&base);
#endif
	auto i = derived->rfind(client);
	derived->remove(i);
      }


      // data_mtx must be held by caller
      void delete_from_heaps(ClientRecRef& client) {
	delete_from_heap(client, resv_heap);
#if USE_PROP_HEAP
	delete_from_heap(client, prop_heap);
#endif
	delete_from_heap(client, limit_heap);
	delete_from_heap(client, ready_heap);
      }
    }; // class PriorityQueueBase


    template<typename C, typename R>
    class PullPriorityQueue : public PriorityQueueBase<C,R> {
      using super = PriorityQueueBase<C,R>;

    public:

      // When a request is pulled, this is the return type.
      struct PullReq {
	struct Retn {
	  C                           client;
	  typename super::RequestRef  request;
	  PhaseType                   phase;
	};

	typename super::NextReqType   type;
	boost::variant<Retn,Time>     data;

	bool is_none() const { return type == super::NextReqType::none; }

	bool is_retn() const { return type == super::NextReqType::returning; }
	Retn& get_retn() {
	  return boost::get<Retn>(data);
	}

	bool is_future() const { return type == super::NextReqType::future; }
	Time getTime() const { return boost::get<Time>(data); }
      };


#ifdef PROFILE
      ProfileTimer<std::chrono::nanoseconds> pull_request_timer;
      ProfileTimer<std::chrono::nanoseconds> add_request_timer;
#endif

      template<typename Rep, typename Per>
      PullPriorityQueue(typename super::ClientInfoFunc _client_info_f,
			std::chrono::duration<Rep,Per> _idle_age,
			std::chrono::duration<Rep,Per> _erase_age,
			std::chrono::duration<Rep,Per> _check_time,
			bool _allow_limit_break = false) :
	super(_client_info_f,
	      _idle_age, _erase_age, _check_time,
	      _allow_limit_break)
      {
	// empty
      }


      // pull convenience constructor
      PullPriorityQueue(typename super::ClientInfoFunc _client_info_f,
			bool _allow_limit_break = false) :
	PullPriorityQueue(_client_info_f,
			  std::chrono::minutes(10),
			  std::chrono::minutes(15),
			  std::chrono::minutes(6),
			  _allow_limit_break)
      {
	// empty
      }


      inline void add_request(const R& request,
			      const C& client_id,
			      const ReqParams& req_params,
			      double addl_cost = 0.0) {
	add_request(typename super::RequestRef(new R(request)),
		    client_id,
		    req_params,
		    get_time(),
		    addl_cost);
      }


      inline void add_request(const R& request,
			      const C& client_id,
			      double addl_cost = 0.0) {
	static const ReqParams null_req_params;
	add_request(typename super::RequestRef(new R(request)),
		    client_id,
		    null_req_params,
		    get_time(),
		    addl_cost);
      }



      inline void add_request_time(const R& request,
				   const C& client_id,
				   const ReqParams& req_params,
				   const Time time,
				   double addl_cost = 0.0) {
	add_request(typename super::RequestRef(new R(request)),
		    client_id,
		    req_params,
		    time,
		    addl_cost);
      }


      inline void add_request(typename super::RequestRef&& request,
			      const C& client_id,
			      const ReqParams& req_params,
			      double addl_cost = 0.0) {
	add_request(request, req_params, client_id, get_time(), addl_cost);
      }


      inline void add_request(typename super::RequestRef&& request,
			      const C& client_id,
			      double addl_cost = 0.0) {
	static const ReqParams null_req_params;
	add_request(request, null_req_params, client_id, get_time(), addl_cost);
      }


      // this does the work; the versions above provide alternate interfaces
      void add_request(typename super::RequestRef&& request,
		       const C&                     client_id,
		       const ReqParams&             req_params,
		       const Time                   time,
		       double                       addl_cost = 0.0) {
	typename super::DataGuard g(this->data_mtx);
#ifdef PROFILE
	add_request_timer.start();
#endif
	super::do_add_request(std::move(request),
			      client_id,
			      req_params,
			      time,
			      addl_cost);
	// no call to schedule_request for pull version
#ifdef PROFILE
	add_request_timer.stop();
#endif
      }


      inline PullReq pull_request() {
	return pull_request(get_time());
      }


      PullReq pull_request(Time now) {
	PullReq result;
	typename super::DataGuard g(this->data_mtx);
#ifdef PROFILE
	pull_request_timer.start();
#endif

	typename super::NextReq next = super::do_next_request(now);
	result.type = next.type;
	switch(next.type) {
	case super::NextReqType::none:
	  return result;
	  break;
	case super::NextReqType::future:
	  result.data = next.when_ready;
	  return result;
	  break;
	case super::NextReqType::returning:
	  // to avoid nesting, break out and let code below handle this case
	  break;
	default:
	  assert(false);
	}

	// we'll only get here if we're returning an entry

	auto process_f =
	  [&] (PullReq& pull_result, PhaseType phase) ->
	  std::function<void(const C&,
			     typename super::RequestRef&)> {
	  return [&pull_result, phase](const C& client,
				       typename super::RequestRef& request) {
	    pull_result.data =
	    typename PullReq::Retn{client, std::move(request), phase};
	  };
	};

	switch(next.heap_id) {
	case super::HeapId::reservation:
	  super::pop_process_request(this->resv_heap.top(),
				     process_f(result, PhaseType::reservation));
	  ++this->reserv_sched_count;
	  break;
	case super::HeapId::ready:
<<<<<<< HEAD
	  super::pop_process_request(this->ready_heap,
=======
	  super::pop_process_request(this->ready_heap.top(),
>>>>>>> ecc827d4
				     process_f(result, PhaseType::priority));
	  { // need to use retn temporarily
	    auto& retn = boost::get<typename PullReq::Retn>(result.data);
	    super::reduce_reservation_tags(retn.client);
	  }
	  ++this->prop_sched_count;
	  break;
	default:
	  assert(false);
	}

#ifdef PROFILE
	pull_request_timer.stop();
#endif
	return result;
      } // pull_request


    protected:


      // data_mtx should be held when called; unfortunately this
      // function has to be repeated in both push & pull
      // specializations
      typename super::NextReq next_request() {
	return next_request(get_time());
      }
    }; // class PullPriorityQueue


    // PUSH version
    template<typename C, typename R>
    class PushPriorityQueue : public PriorityQueueBase<C,R> {

    protected:

      using super = PriorityQueueBase<C,R>;

    public:

      // a function to see whether the server can handle another request
      using CanHandleRequestFunc = std::function<bool(void)>;

      // a function to submit a request to the server; the second
      // parameter is a callback when it's completed
      using HandleRequestFunc =
	std::function<void(const C&,typename super::RequestRef,PhaseType)>;

    protected:

      CanHandleRequestFunc can_handle_f;
      HandleRequestFunc    handle_f;
      // for handling timed scheduling
      std::mutex  sched_ahead_mtx;
      std::condition_variable sched_ahead_cv;
      Time sched_ahead_when = TimeZero;

#ifdef PROFILE
    public:
      ProfileTimer<std::chrono::nanoseconds> add_request_timer;
      ProfileTimer<std::chrono::nanoseconds> request_complete_timer;
    protected:
#endif

      // NB: threads declared last, so constructed last and destructed first

      std::thread sched_ahead_thd;

    public:

      // push full constructor
      template<typename Rep, typename Per>
      PushPriorityQueue(typename super::ClientInfoFunc _client_info_f,
			CanHandleRequestFunc _can_handle_f,
			HandleRequestFunc _handle_f,
			std::chrono::duration<Rep,Per> _idle_age,
			std::chrono::duration<Rep,Per> _erase_age,
			std::chrono::duration<Rep,Per> _check_time,
			bool _allow_limit_break = false) :
	super(_client_info_f,
	      _idle_age, _erase_age, _check_time,
	      _allow_limit_break)
      {
	can_handle_f = _can_handle_f;
	handle_f = _handle_f;
	sched_ahead_thd = std::thread(&PushPriorityQueue::run_sched_ahead, this);
      }


      // push convenience constructor
      PushPriorityQueue(typename super::ClientInfoFunc _client_info_f,
			CanHandleRequestFunc _can_handle_f,
			HandleRequestFunc _handle_f,
			bool _allow_limit_break = false) :
	PushPriorityQueue(_client_info_f,
			  _can_handle_f,
			  _handle_f,
			  std::chrono::minutes(10),
			  std::chrono::minutes(15),
			  std::chrono::minutes(6),
			  _allow_limit_break)
      {
	// empty
      }


      ~PushPriorityQueue() {
	this->finishing = true;
	sched_ahead_cv.notify_one();
	sched_ahead_thd.join();
      }

    public:

      inline void add_request(const R& request,
			      const C& client_id,
			      const ReqParams& req_params,
			      double addl_cost = 0.0) {
	add_request(typename super::RequestRef(new R(request)),
		    client_id,
		    req_params,
		    get_time(),
		    addl_cost);
      }


      inline void add_request(typename super::RequestRef&& request,
			      const C& client_id,
			      const ReqParams& req_params,
			      double addl_cost = 0.0) {
	add_request(request, req_params, client_id, get_time(), addl_cost);
      }


      inline void add_request_time(const R& request,
				   const C& client_id,
				   const ReqParams& req_params,
				   const Time time,
				   double addl_cost = 0.0) {
	add_request(typename super::RequestRef(new R(request)),
		    client_id,
		    req_params,
		    time,
		    addl_cost);
      }


      void add_request(typename super::RequestRef&& request,
		       const C&         client_id,
		       const ReqParams& req_params,
		       const Time       time,
		       double           addl_cost = 0.0) {
	typename super::DataGuard g(this->data_mtx);
#ifdef PROFILE
	add_request_timer.start();
#endif
	super::do_add_request(std::move(request),
			      client_id,
			      req_params,
			      time,
			      addl_cost);
	schedule_request();
#ifdef PROFILE
	add_request_timer.stop();
#endif
      }


      void request_completed() {
	typename super::DataGuard g(this->data_mtx);
#ifdef PROFILE
	request_complete_timer.start();
#endif
	schedule_request();
#ifdef PROFILE
	request_complete_timer.stop();
#endif
      }

    protected:

      // data_mtx should be held when called; furthermore, the heap
      // should not be empty and the top element of the heap should
      // not be already handled
      C submit_top_request(typename super::ClientRec& top, PhaseType phase) {
	C client_result;
	super::pop_process_request(top,
				   [this, phase, &client_result]
				   (const C& client,
				    typename super::RequestRef& request) {
				     client_result = client;
				     handle_f(client, std::move(request), phase);
				   });
	return client_result;
      }


      // data_mtx should be held when called
      void submit_request(typename super::HeapId heap_id) {
	C client;
	switch(heap_id) {
	case super::HeapId::reservation:
	  // don't need to note client
	  (void) submit_top_request(this->resv_heap.top(), PhaseType::reservation);
	  // unlike the other two cases, we do not reduce reservation
	  // tags here
	  ++this->reserv_sched_count;
	  break;
	case super::HeapId::ready:
	  client = submit_top_request(this->ready_heap.top(), PhaseType::priority);
	  super::reduce_reservation_tags(client);
	  ++this->prop_sched_count;
	  break;
	default:
	  assert(false);
	}
      } // submit_request


      // data_mtx should be held when called; unfortunately this
      // function has to be repeated in both push & pull
      // specializations
      typename super::NextReq next_request() {
	return next_request(get_time());
      }


      // data_mtx should be held when called; overrides member
      // function in base class to add check for whether a request can
      // be pushed to the server
      typename super::NextReq next_request(Time now) {
	if (!can_handle_f()) {
	  typename super::NextReq result;
	  result.type = super::NextReqType::none;
	  return result;
	} else {
	  return super::do_next_request(now);
	}
      } // next_request


      // data_mtx should be held when called
      void schedule_request() {
	typename super::NextReq next_req = next_request();
	switch (next_req.type) {
	case super::NextReqType::none:
	  return;
	case super::NextReqType::future:
	  sched_at(next_req.when_ready);
	  break;
	case super::NextReqType::returning:
	  submit_request(next_req.heap_id);
	  break;
	default:
	  assert(false);
	}
      }


      // this is the thread that handles running schedule_request at
      // future times when nothing can be scheduled immediately
      void run_sched_ahead() {
	std::unique_lock<std::mutex> l(sched_ahead_mtx);

	while (!this->finishing) {
	  if (TimeZero == sched_ahead_when) {
	    sched_ahead_cv.wait(l);
	  } else {
	    Time now;
	    while (!this->finishing && (now = get_time()) < sched_ahead_when) {
	      long microseconds_l = long(1 + 1000000 * (sched_ahead_when - now));
	      auto microseconds = std::chrono::microseconds(microseconds_l);
	      sched_ahead_cv.wait_for(l, microseconds);
	    }
	    sched_ahead_when = TimeZero;
	    if (this->finishing) return;

	    l.unlock();
	    if (!this->finishing) {
	      typename super::DataGuard g(this->data_mtx);
	      schedule_request();
	    }
	    l.lock();
	  }
	}
      }


      void sched_at(Time when) {
	std::lock_guard<std::mutex> l(sched_ahead_mtx);
	if (TimeZero == sched_ahead_when || when < sched_ahead_when) {
	  sched_ahead_when = when;
	  sched_ahead_cv.notify_one();
	}
      }
    }; // class PushPriorityQueue

  } // namespace dmclock
} // namespace crimson<|MERGE_RESOLUTION|>--- conflicted
+++ resolved
@@ -1238,11 +1238,7 @@
 	  ++this->reserv_sched_count;
 	  break;
 	case super::HeapId::ready:
-<<<<<<< HEAD
-	  super::pop_process_request(this->ready_heap,
-=======
 	  super::pop_process_request(this->ready_heap.top(),
->>>>>>> ecc827d4
 				     process_f(result, PhaseType::priority));
 	  { // need to use retn temporarily
 	    auto& retn = boost::get<typename PullReq::Retn>(result.data);

--- conflicted
+++ resolved
@@ -58,17 +58,10 @@
       using Duration = std::chrono::milliseconds;
       using MarkPoint = std::pair<TimePoint,Counter>;
 
-<<<<<<< HEAD
-      Counter                delta_counter; // # reqs completed
-      Counter                rho_counter;   // # reqs completed via reservation
-      std::map<S,ServerInfo> server_map;
-      mutable std::mutex     data_mtx;      // protects Counters and map
-=======
       Counter                 delta_counter; // # reqs completed
       Counter                 rho_counter;   // # reqs completed via reservation
-      std::map<S,ServerInfo>  service_map;
+      std::map<S,ServerInfo>  server_map;
       mutable std::mutex      data_mtx;      // protects Counters and map
->>>>>>> a4047a07
 
       // clean config
 
@@ -158,11 +151,6 @@
       void do_clean() {
 	TimePoint now = std::chrono::steady_clock::now();
 	DataGuard g(data_mtx);
-<<<<<<< HEAD
-	for (auto it = server_map.begin(); it != server_map.end(); ++it) {
-	  if (it->second.last_update_before(when)) {
-	    server_map.erase(it);
-=======
 	clean_mark_points.emplace_back(MarkPoint(now, delta_counter));
 
 	Counter earliest = 0;
@@ -174,17 +162,16 @@
 	}
 
 	if (earliest > 0) {
-	  for (auto i = service_map.begin();
-	       i != service_map.end();
+	  for (auto i = server_map.begin();
+	       i != server_map.end();
 	       /* empty */) {
 	    auto i2 = i++;
 	    if (i2->second.delta_prev_req <= earliest) {
-	      service_map.erase(i2);
+	      server_map.erase(i2);
 	    }
->>>>>>> a4047a07
 	  }
 	}
-      }
+      } // do_clean
     }; // class ServiceTracker
   }
 }